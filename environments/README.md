--- conflicted
+++ resolved
@@ -90,7 +90,6 @@
 
 ---
 
-<<<<<<< HEAD
 ### RLAIF Server Environment (`rlaif_server.py`)
 
 Environment for Reinforcement Learning from AI Feedback (RLAIF). Used for aligning models to specific personalities or styles based on AI-generated preferences or reward signals.
@@ -242,7 +241,6 @@
     - **Gameplay:** A more complex version designed for agents that produce long interaction sequences, including "thinking" steps.
     - **Features:** Windowed decision making, local alternative generation, value-based pruning, and counterfactual data for training (GRPO).
     - **Use Case:** Ideal for training LLMs that engage in explicit multi-step reasoning before action. Teaches the model to be more "confident" about selecting optimal moves & taking informed risks in uncertain environments, even with the knowledge that it might still lose with optimal play.
-=======
 ### Instruction Following Environment (`instruction_following_algorithm_environment.py`)
 
 **Dependencies:**
@@ -289,7 +287,6 @@
 - **Specialized Dataset Processing:** The `setup` method is specifically designed to parse the `allenai/RLVR-IFeval` dataset, extracting user instructions, the corresponding verifier function name, and its arguments.
 
 - **Fallback Mechanism:** Includes a fallback to a small, predefined dummy dataset if the primary dataset (`allenai/RLVR-IFeval`) cannot be loaded, ensuring operational continuity for testing or development.
->>>>>>> c9b6534e
 
 ## Common Features
 
