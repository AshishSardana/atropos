"""
This file contains code inspired by and adapted from the Open-Reasoner-Zero project.
Original Repository: https://github.com/Open-Reasoner-Zero/Open-Reasoner-Zero
"""

import asyncio
import random
import re
from concurrent.futures import ProcessPoolExecutor
from typing import Dict, List, Optional, Tuple

import wandb
from datasets import load_dataset
from latex2sympy2_extended import NormalizationConfig
from math_verify import LatexExtractionConfig, parse, verify
from math_verify.errors import TimeoutException
from pydantic import Field
from tqdm.asyncio import tqdm_asyncio

from atroposlib.envs.base import (
    APIServerConfig,
    BaseEnv,
    BaseEnvConfig,
    EvalHandlingEnum,
    ScoredDataGroup,
    ServerBaseline,
)

prompt_format = (
    "A conversation between User and Assistant. The User asks a question, and the Assistant solves it. The Assistant "
    "first thinks about the reasoning process in the mind and then provides the User with the answer. The reasoning "
    "process is enclosed within <think> </think> and answer is enclosed within <answer> </answer> tags, respectively, "
    "i.e., <think> reasoning process here </think> <answer> answer here </answer>. User: {prompt}\nAssistant: <think>"
)

problem_format = """You must put your answer inside <answer> </answer> tags, i.e., <answer> answer here </answer>. And your final answer will be extracted automatically by the \\boxed{{}} tag.
This is the problem:
{problem}
"""  # noqa: E501

stop_list = ["User:", "Human:", "Assistant:", "</answer>"]


class RSConfig(BaseEnvConfig):
    run_evaluation: bool = Field(True, description="If this should run evaluation")
    mask_too_long_completions: bool = Field(
        True, description="If this should mask too long completions"
    )
    percent_length_penalty: float = Field(
        0.0, description="The percentage of items to have length penalty"
    )


def score_answer(gold, resp) -> Optional[bool]:
    pattern = re.compile(r"<answer>.*?(\\boxed{.*}).*?</answer>", re.DOTALL)
    matches = pattern.findall(resp)
    resp = matches[-1] if matches else None
    if resp is None:
        return False
    try:
        gold_parsed = parse(
            gold,
            extraction_mode="first_match",
            extraction_config=[LatexExtractionConfig()],
        )
    except (Exception, TimeoutException, KeyError, TypeError, NotImplementedError):
        return None
    if len(gold_parsed) != 0:
        try:
            answer_parsed = parse(
                resp,
                extraction_config=[
                    LatexExtractionConfig(
                        normalization_config=NormalizationConfig(
                            nits=False,
                            malformed_operators=False,
                            basic_latex=True,
                            boxed="all",
                            units=True,
                        ),
                        # Ensures that boxed is tried first
                        boxed_match_priority=0,
                        try_extract_without_anchor=False,
                    )
                ],
                extraction_mode="first_match",
            )
        except (
            Exception,
            TimeoutException,
            KeyError,
            TypeError,
            NotImplementedError,
        ):
            # Can't parse, so we skip
            return None
        # Reward 1 if the content is the same as the ground truth, 0 otherwise
        try:
            return verify(answer_parsed, gold_parsed)
        except (
            Exception,
            TimeoutException,
            KeyError,
            TypeError,
            NotImplementedError,
        ):
            return None
    return None


class MathEnv(BaseEnv):

    name = "math"
    env_config_cls = RSConfig

    def __init__(
        self,
        config: RSConfig,
<<<<<<< HEAD
        server_configs: List[APIServerConfig],
=======
        server_configs: ServerBaseline,
>>>>>>> 71e7a5ca
        slurm=True,
        testing=False,
    ):
        print("Initializing MathEnv")
        print(f"Slurm: {slurm}, Testing: {testing}")
        super().__init__(config, server_configs, slurm, testing)
        self.percent_correct_buffer = list()
        self.eval_metrics = list()
        self.mp_executor = ProcessPoolExecutor(64)
        self.percent_overanswer = list()
        self.correct_answer_len = list()
        self.incorrect_answer_len = list()
        self.normal_rollouts = list()
        self.pass_at_groupsize = list()
        self.iter = 0

    @classmethod
<<<<<<< HEAD
    def config_init(cls) -> Tuple[RSConfig, List[APIServerConfig]]:
=======
    def config_init(cls) -> Tuple[RSConfig, ServerBaseline]:
>>>>>>> 71e7a5ca
        env_config = RSConfig(
            tokenizer_name="Qwen/Qwen2.5-7B",
            group_size=8,
            use_wandb=True,
            rollout_server_url="http://localhost:8000",
            total_steps=1000,
            batch_size=1024,
            steps_per_eval=25,
            max_token_length=31000,  # 22000 // (2 ** i),
            wandb_name="math",
            eval_handling=EvalHandlingEnum.LIMIT_TRAIN,
            eval_limit_ratio=0.1,
        )
<<<<<<< HEAD
        server_configs = [
            APIServerConfig(
                model_name="default",
                base_url="http://localhost:9004/v1",
                api_key="x",
                num_requests_for_eval=256,  # since evaling only on one...
            ),
        ]
=======
        server_configs = ServerBaseline(
            model_name="default",
            num_requests_for_eval=256,  # since evaling only on one...
        )
>>>>>>> 71e7a5ca

        return env_config, server_configs

    async def wandb_log(self, wandb_metrics: Optional[Dict] = None):
        if wandb_metrics is None:
            wandb_metrics = dict()
        if len(self.pass_at_groupsize) > 0:
            wandb_metrics["train/pass_at_groupsize"] = sum(
                self.pass_at_groupsize
            ) / len(self.pass_at_groupsize)
            self.pass_at_8 = list()
        if len(self.percent_correct_buffer) > 0:
            wandb_metrics["train/percent_correct"] = sum(
                self.percent_correct_buffer
            ) / len(self.percent_correct_buffer)
            wandb_metrics["train/percent_overanswer"] = sum(
                self.percent_overanswer
            ) / len(self.percent_overanswer)
            self.percent_overthink = list()
            self.percent_overanswer = list()
            self.percent_correct_buffer = list()
        if len(self.correct_answer_len) > 0:
            wandb_metrics["train/avg_correct_answer_len"] = sum(
                self.correct_answer_len
            ) / len(self.correct_answer_len)
            self.correct_answer_len = list()
        if len(self.incorrect_answer_len) > 0:
            wandb_metrics["train/avg_incorrect_answer_len"] = sum(
                self.incorrect_answer_len
            ) / len(self.incorrect_answer_len)
            self.incorrect_answer_len = list()
        # create tables
        if len(self.normal_rollouts) > 0:
            table = wandb.Table(columns=["problem", "solution", "answer", "score"])
            for group in self.normal_rollouts:
                table.add_data(group[0], group[1], group[2], group[3])
            wandb_metrics["train/normal_rollouts"] = table
        wandb_metrics["train/iter"] = self.iter
        for item in self.eval_metrics:
            wandb_metrics[item[0]] = item[1]
        self.eval_metrics = list()
        await super().wandb_log(wandb_metrics)

    async def setup(self):
        self.train = load_dataset("zwhe99/DeepMath-103K", split="train").shuffle(
            seed=42
        )
        aime_test_data = load_dataset("HuggingFaceH4/aime_2024", split="train")
        math500_test_data = load_dataset("HuggingFaceH4/math-500", split="test")
        amc_test_data = load_dataset("math-ai/amc23", split="test")
        minerva_test_data = load_dataset("math-ai/minervamath", split="test")
        olympiad_test_data = load_dataset("math-ai/olympiadbench", split="test")
        self.test = list()
        for name, t_dataset in zip(
            ["aime24", "math500"], [aime_test_data, math500_test_data]
        ):
            for item in t_dataset:
                self.test.append(
                    (
                        prompt_format.format(
                            prompt=problem_format.format(problem=item["problem"])
                        ),
                        item["answer"],
                        name,
                    )
                )
        for name, t_dataset in zip(
            ["amc23", "minerva"],
            [amc_test_data, minerva_test_data],
        ):
            for item in t_dataset:
                self.test.append(
                    (
                        prompt_format.format(
                            prompt=problem_format.format(problem=item["question"])
                        ),
                        item["answer"],
                        name,
                    )
                )
        for name, t_dataset in zip(["olympiad"], [olympiad_test_data]):
            for item in t_dataset:
                self.test.append(
                    (
                        prompt_format.format(
                            prompt=problem_format.format(problem=item["question"])
                        ),
                        item["final_answer"][0],
                        name,
                    )
                )
        return

    async def rollout_and_score_eval(self, question, answer, subset):

        completion = await self.server.completion(
            prompt=question,
            n=1,
            max_tokens=32765,
            temperature=0.0,
            split="eval",
            stop=stop_list,
        )
        loop = asyncio.get_event_loop()
        gold = "\\boxed{" + answer + "}" if "\\boxed" not in answer else answer
        resp = completion.choices[0].text
        if completion.choices[0].finish_reason == "stop":
            if ("</answer>" not in completion.choices[0].text) and (
                "<answer>" in completion.choices[0].text
            ):
                # assume it stopped on </answer>
                resp = resp + " </answer>"
        task = loop.run_in_executor(self.mp_executor, score_answer, gold, resp)
        reward = await task
        if reward is None:
            return 0, subset
        score = 1 if reward else 0
        return score, subset

    async def evaluate(self, *args, **kwargs):
        if not self.config.run_evaluation:
            return
        eval_tasks = []
        for item in self.test:
            eval_tasks.append(self.rollout_and_score_eval(item[0], item[1], item[2]))
        parsing_data = await tqdm_asyncio.gather(*eval_tasks)
        task_lists = dict()
        for score, subset in parsing_data:
            if subset not in task_lists:
                task_lists[subset] = list()
            task_lists[subset].append(score)
        # Now get the average
        for subset, scores in task_lists.items():
            self.eval_metrics.append(
                (f"eval/{subset}_percent_correct", sum(scores) / len(scores))
            )
        # overall score
        scores = []
        for subset, score in task_lists.items():
            scores.extend(score)
        self.eval_metrics.append(
            ("eval/overall_percent_correct", sum(scores) / len(scores))
        )

    async def collect_trajectories(self, item) -> Tuple[List, List]:
        thinking_len = self.config.max_token_length
        user_prompt = prompt_format.format(
            prompt=problem_format.format(problem=item[0])
        )
        thinking_len = thinking_len - len(self.tokenizer.encode(user_prompt))
        completions = await self.server.completion(
            prompt=user_prompt,
            n=self.config.group_size,
            max_tokens=thinking_len,
            temperature=1.0,
            top_p=0.95,
            stop=stop_list,
        )
        to_score = list()
        to_backlog = list()
        for i, completion in enumerate(completions.choices):
            message = user_prompt + completion.text
            if completion.finish_reason == "stop":
                if ("</answer>" not in completion.text) and (
                    "<answer>" in completion.text
                ):
                    # assume it stopped on </answer>
                    message = message + " </answer>"
            to_score.append(
                (
                    message,
                    item[1],
                    completion.finish_reason,
                    user_prompt,
                )
            )
        to_postprocess = await self.score(to_score)
        if to_postprocess is None:
            return None, to_backlog
        if all(
            [to_postprocess["scores"][0] == score for score in to_postprocess["scores"]]
        ):
            return None, to_backlog
        self.normal_rollouts.append(
            (
                prompt_format.format(prompt=problem_format.format(problem=item[0])),
                to_postprocess["messages"][0][-1]["content"],
                item[1],
                to_postprocess["scores"][0],
            )
        )
        if len(self.normal_rollouts) > self.config.num_rollouts_to_keep:
            self.normal_rollouts.pop(0)
        print(f"Collected {len(to_postprocess['scores'])} trajectories")
        return to_postprocess, to_backlog

    async def score(self, rollout_group_data: List) -> Optional[ScoredDataGroup]:
        scores = ScoredDataGroup()
        scores["tokens"] = list()
        scores["masks"] = list()
        scores["scores"] = list()
        scores["overrides"] = list()
        scores["messages"] = list()
        gold = rollout_group_data[0][1]
        loop = asyncio.get_event_loop()
        random.shuffle(rollout_group_data)
        for item in rollout_group_data:
            resp = item[0]
            scores["overrides"].append(dict())
            if item[2] == "length":
                reward = False
                if self.config.mask_too_long_completions:
                    scores["overrides"][-1]["set_advantage_to_zero"] = True
            else:
                task = loop.run_in_executor(self.mp_executor, score_answer, gold, resp)
                reward = await task
                if reward is None:
                    return None
            tokens = self.tokenizer.encode(resp)
            user_prompt_tokens = self.tokenizer.encode(item[3])
            if user_prompt_tokens[-1] == self.tokenizer.eos_token_id:
                user_prompt_tokens = user_prompt_tokens[:-1]
            assert all(
                [
                    i == j
                    for i, j in zip(
                        user_prompt_tokens, tokens[: len(user_prompt_tokens)]
                    )
                ]
            )
            masks = [-100 for _ in range(len(user_prompt_tokens))]
            masks = masks + tokens[len(user_prompt_tokens) :]
            messages = [
                {"role": "user", "content": item[3]},
                {"role": "assistant", "content": resp[len(item[3]) :]},
            ]
            # remove obviously bad examples
            if len([1 for i in masks if i != -100]) < 10:
                continue
            if (item[2] == "length") and (not self.config.mask_too_long_completions):
                scores["overrides"][-1]["set_advantage_to_zero"] = True
            scores["tokens"].append(tokens)
            scores["masks"].append(masks)
            scores["scores"].append(1.0 if reward else -1.0)
            scores["messages"].append(messages)
            if len(scores["tokens"]) >= self.config.group_size:
                break
        if any([score == 1.0 for score in scores["scores"]]):
            self.pass_at_groupsize.append(1.0)
        else:
            self.pass_at_groupsize.append(0.0)
        if len(scores["tokens"]) < self.config.group_size:
            # We don't have enough data to score
            return None
        for score in scores["scores"]:
            self.percent_correct_buffer.append(max(score, 0))
        self.percent_overanswer.extend(
            [item[2] == "length" for item in rollout_group_data]
        )
        # check if all the same
        # print(scores['scores'])
        # Fill in the correct/incorrect lens after so we're only looking at actual training data
        self.correct_answer_len.extend(
            [
                len(scores["tokens"][i])
                for i in range(len(scores["scores"]))
                if scores["scores"][i] == 1.0
            ]
        )
        self.incorrect_answer_len.extend(
            [
                len(scores["tokens"][i])
                for i in range(len(scores["scores"]))
                if (scores["scores"][i] == -1.0)
                and (not scores["overrides"][i].get("set_advantage_to_zero", False))
            ]
        )
        return scores

    async def get_next_item(self):
        while True:
            next_item = self.train[self.iter % len(self.train)]
            self.iter += 1
            prompt = next_item["question"]
            try:
                answer = (
                    ("\\boxed{" + next_item["final_answer"] + "}")
                    if "\\boxed" not in next_item["final_answer"]
                    else next_item["final_answer"]
                )
                break
            except TypeError:
                print(
                    f"Error in getting next item, trying again, "
                    f"data: {next_item['question']} -> {next_item['final_answer']}"
                )
        return (prompt, answer, "normal")


if __name__ == "__main__":
    MathEnv.cli()<|MERGE_RESOLUTION|>--- conflicted
+++ resolved
@@ -18,7 +18,6 @@
 from tqdm.asyncio import tqdm_asyncio
 
 from atroposlib.envs.base import (
-    APIServerConfig,
     BaseEnv,
     BaseEnvConfig,
     EvalHandlingEnum,
@@ -116,11 +115,7 @@
     def __init__(
         self,
         config: RSConfig,
-<<<<<<< HEAD
-        server_configs: List[APIServerConfig],
-=======
         server_configs: ServerBaseline,
->>>>>>> 71e7a5ca
         slurm=True,
         testing=False,
     ):
@@ -138,11 +133,7 @@
         self.iter = 0
 
     @classmethod
-<<<<<<< HEAD
-    def config_init(cls) -> Tuple[RSConfig, List[APIServerConfig]]:
-=======
     def config_init(cls) -> Tuple[RSConfig, ServerBaseline]:
->>>>>>> 71e7a5ca
         env_config = RSConfig(
             tokenizer_name="Qwen/Qwen2.5-7B",
             group_size=8,
@@ -156,21 +147,10 @@
             eval_handling=EvalHandlingEnum.LIMIT_TRAIN,
             eval_limit_ratio=0.1,
         )
-<<<<<<< HEAD
-        server_configs = [
-            APIServerConfig(
-                model_name="default",
-                base_url="http://localhost:9004/v1",
-                api_key="x",
-                num_requests_for_eval=256,  # since evaling only on one...
-            ),
-        ]
-=======
         server_configs = ServerBaseline(
             model_name="default",
             num_requests_for_eval=256,  # since evaling only on one...
         )
->>>>>>> 71e7a5ca
 
         return env_config, server_configs
 
